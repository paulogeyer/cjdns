--- conflicted
+++ resolved
@@ -28,7 +28,7 @@
 #include "net/Ducttape.h"
 
 #include <stdint.h>
-#include <event2/event.h>
+#include "util/events/EventBase.h"
 
 enum Ducttape_SessionLayer {
     Ducttape_SessionLayer_INVALID = 0,
@@ -91,32 +91,25 @@
      */
     struct Node* forwardTo;
 
-<<<<<<< HEAD
     /** The current session, used for getting the key, ipv6, and version of the other party. */
     struct SessionManager_Session* session;
-=======
+
     /** Number of milliseconds to wait between searches for a node to send arbitrary data to. */
     uint32_t timeBetweenSearches;
 
     /** Absolute time of last search for node to send arbitrary data to. */
     uint64_t timeOfLastSearch;
 
-    /** The IPv6 address of the router from which the packet we are handling was sent. */
-    uint8_t* routerAddress;
->>>>>>> 445f4440
-
     /** The interface for the SwitchPinger. */
     struct Interface* switchPingerIf;
 
-<<<<<<< HEAD
     /**
      * This is to tell the code whether it is in the outer later of encryption or the inner layer.
      */
     enum Ducttape_SessionLayer layer;
-=======
+
     /** For tunneling IPv4 and ICANN IPv6 packets. */
     struct IpTunnel* ipTunnel;
->>>>>>> 445f4440
 };
 
 #endif