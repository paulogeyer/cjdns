--- conflicted
+++ resolved
@@ -26,14 +26,12 @@
     InterfaceConnector.c
     SessionManager.c
 )
-<<<<<<< HEAD
+
 target_link_libraries(interface
     util
+    cjdns-crypto-key
     ${LIBEVENT2_LIBRARIES}
 )
-=======
-target_link_libraries(interface util cjdns-crypto-key ${LIBEVENT2_LIBRARIES})
->>>>>>> 445f4440
 
 add_library(cjdns-interface-pipeinterface
     PipeInterface.c
