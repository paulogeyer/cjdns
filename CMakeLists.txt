--- conflicted
+++ resolved
@@ -52,16 +52,13 @@
     set(FREEBSD TRUE)
     add_definitions(-D BSD=1)
     set(SYSTEM FreeBSD)
-<<<<<<< HEAD
 elseif(CMAKE_SYSTEM_NAME STREQUAL OpenBSD)
     set(OPENBSD TRUE)
     add_definitions(-D BSD=1)
     set(SYSTEM OpenBSD)
-=======
 elseif(CMAKE_SYSTEM_NAME STREQUAL Windows)
     set(WINDOWS TRUE)
     set(SYSTEM W32)
->>>>>>> c70c4421
 endif()
 add_definitions(-D ${SYSTEM}=1})
 
