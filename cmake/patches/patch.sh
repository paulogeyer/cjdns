<<<<<<< HEAD
#!/bin/sh
=======
#!/usr/bin/env bash
>>>>>>> 10aa3a2f
ls $1 | while read x
do
    echo $x | grep '.patch$' >/dev/null || continue;
    echo "applying $x"
    patch -p1 < $1/$x
done<|MERGE_RESOLUTION|>--- conflicted
+++ resolved
@@ -1,8 +1,4 @@
-<<<<<<< HEAD
-#!/bin/sh
-=======
 #!/usr/bin/env bash
->>>>>>> 10aa3a2f
 ls $1 | while read x
 do
     echo $x | grep '.patch$' >/dev/null || continue;
