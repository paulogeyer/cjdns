# Cjdns

<<<<<<< HEAD
[![Build Status](https://travis-ci.org/cjdelisle/cjdns.png?branch=master)](https://travis-ci.org/cjdelisle/cjdns)
Russian Readme Version, Русская версия Readme [README_RU.md]

Encrypted networking for regular people.
=======
#### *Encrypted networking for regular people.*
>>>>>>> 4a959e0d

Cjdns implements an encrypted IPv6 network using public-key cryptography for
address allocation and a distributed hash table for routing. This provides
near-zero-configuration networking, and prevents many of the security and
robustness issues that plague regular IPv4 and IPv6 networks.

[![Build Status](https://travis-ci.org/cjdelisle/cjdns.png?branch=master)](https://travis-ci.org/cjdelisle/cjdns)


## Why?

Cjdns gives regular people more power over their communications.

The Internet is the great equalizer, giving everyone the communicative powers
once reserved for those wealthy enough to own a radio station or a newspaper.
Yet, the complexity of the Internet's protocols has excluded most people from
owning their part of the infrastructure. For example, how many isolated wifi
networks are in your neighbourhood? Why aren't they meshed and providing
backhaul transit among each other in a robust, secure fashion? Complexity.

There's now a centralization of power over the Internet. Governments are
unashamedly storing and reading data in transit. Websites such as Wikileaks are
censored amid public outcry. Internet filtering schemes are becoming
commonplace, while media companies lobby for dystopian copyright laws.

In a truly democratic society, people should be able to communicate in private:
without censorship, without tampering, and without giving access to third
parties.

Cjdns provides a decentralized network where private communication is
ubiquitous and cryptographically secured.


## How close is it to complete?

[Hyperboria][] is the largest cjdns network, with hundreds of active nodes
around the world.

Cjdns has been tested on x86, amd64, ARMv5, ARMv7, MIPS, PowerPC32, and
PowerPC64. It's [continually tested][buildbots] on Linux, FreeBSD and OS X
systems.

While the software itself is stable, the protocols and algorithms are
experimental and subject to change. To minimize the harm to the network, please
update your cjdns nodes often.


### You can help!

We desperately need more OS X buildbots. If you would like to donate one, you
could mail it, or you could administer it and provide remote shell access.
Please join the [IRC channel](#community) and ask how you can help.


## Anonymity

Unlike [Tor][], [I2P][] and [Freenet][], cjdns was not designed to provide
anonymity against a determined adversary. Cjdns does not use sub-optimal routing
to bolster anonymity at the cost of performance. Cjdns users do have a measure
of anonymity based on the fact that information is only shared between nodes on
a need-to-know basis and only those peers who you have manually connected to
need to know your IPv4 address.

The most obvious way to identify a node's owner would would be to trace the path
through the network between you and them, then demand that each operator along
the path reveal the identity of the next. If their directly-linked peers have
secure computers and are [beyond pain][], then they have very little to worry
about.


## Security

When you receive a packet of information from the Internet, it seems logical to
assume that it was meant for you, that it came from the computer which it says
it came from and that nobody else has been reading or modifying it on the way.
While many popular software applications are designed around these assumptions,
the existing Internet does not guarantee any of them and a number of network
security exploits come from the cases where these assumptions break down.

Cjdns guarantees confidentiality, authenticity and integrity of data by using
modern cryptography in a non-intrusive way. Information transmitted over a cjdns
network can't be altered or read en-route. While you can create multiple
identities, it's practically impossible to impersonate other nodes on the
network, eliminating man-in-the-middle attacks.


## Simplicity

Imagine a network where all the engineer has to do is plug in the wires, and the
computers instinctively know how to find each other. This is the ultimate goal
of cjdns. Of course, some network engineering will always be necessary, but
reducing it and simplifying what remains are top priorities.


## Scalability

Cjdns is built around the bold and unproven assumption that a non-hierarchical
network can scale. Cjdns uses a [distributed hash table][] to spread the load
of routing among a number of nodes, rather than requiring every node know the
exact location of every other node.


## Testimonials

    23:26 <@jercos> well, cjdns is now officially more reliable than the open
                    internet for getting to my cheaper VPSes :|


## How does routing work?

In a cjdns network, a packet goes to a router and the router labels the packet
with directions to the router best able to handle it. That is, a router which
is physically nearby and has an address numerically close to the destination
address of the packet. The directions are added to the packet to allow it to go
through a number of routers with minimal handling, *a verifiable form of source
routing*. They just read the label and bounce the packet wherever the next bits
in the label tell them to. Routers have a responsibility to "keep in touch"
with other routers that are physically close by and numerically near to their
address.

The router engine is a modified implementation of the [Kademlia][] distributed
hash table.


## What about DNS?

DNS is a complex system to implement and highly complex to implement without
central authority. If you would like to offer help with this part, I invite you
to come join.


## Where's the name from?

Cjdns was based on a codebase which was originally intended to handle name
resolution (DNS) and so it was a combination of 'cjd' and 'dns'. The project
changed direction early on and currently is still lacking DNS resolution but
the name stuck. Make up your own acronym for it if you like.


## Community

* irc://irc.efnet.org/#cjdns ([web client][IRC Web])
* [Hyperboria][]
* [Project Meshnet][]
* [/r/darknetplan][]
* [#cjdns on Twitter][]


## Documentation

* [Cjdns Whitepaper](doc/Whitepaper.md)
* [Cjdns on Wikipedia][]

Advanced configuration:

* [Setup a cjdns NAT gateway for your LAN](doc/nat-gateway.md)
* [Install cjdns on OpenIndiana](doc/open-indiana.md)

Thank you for your time and interest,

The cjdns developers.

--------------------------------------------------------------------------------

## How to install cjdns

These instructions are for Debian-based Linux distributions. They should be
informative enough for user on other distributions - just don't expect them to
work verbatim.

### 0. Install dependencies

    sudo apt-get install cmake git build-essential

Installing cmake, although preferable, is not strictly necessary.  If cmake is
unavailable or an unacceptable version, it will be downloaded and built in the
source tree.

### 1. Retrieve cjdns from GitHub

Clone the repository from GitHub and change to the source directory:

    git clone https://github.com/cjdelisle/cjdns.git cjdns
    cd cjdns

### 2. Build

    ./do

Look for `Build completed successfully, type ./cjdroute to begin setup.`, then
proceed below:

--------------------------------------------------------------------------------

## Setup

Run cjdroute without options for HELP:

    ./cjdroute

### 0. Make sure you've got the stuff.

    cat /dev/net/tun

If it says: `cat: /dev/net/tun: File descriptor in bad state` Good!

If it says: `cat: /dev/net/tun: No such file or directory`, create it using:

    sudo mkdir /dev/net &&
    sudo mknod /dev/net/tun c 10 200 &&
    sudo chmod 0666 /dev/net/tun

Then `cat /dev/net/tun` again.

If it says: `cat: /dev/net/tun: Permission denied` You're probably using a VPS
based on the OpenVZ virtualization platform. Ask your provider to enable the
TUN/TAP device - this is standard protocol so they should know exactly what you
need.


### 1. Generate a new configuration file

    ./cjdroute --genconf >> cjdroute.conf

**Protect your conf file!** A lost conf file means you lost your password and
connections and anyone who connected to you will no longer be able to connect.
A compromised conf file means that other people can impersonate you on the
network.

To set permissions on the conf file so that only your user can read it and
write to it:

    chmod 600 cjdroute.conf


### 2. Find a friend

To get into an existing network (e.g. Hyperboria), you need to connect to
someone who is already in the network. This is required for a number of
reasons:

1. It helps prevent abuse because bad people will be less likely to abuse a
   system after they were, in an act of human kindness, given access to that
   system.
2. This is not intended to overlay The Old Internet, it is intended to replace
   it. Each connection will in due time be replaced by a wire, a fiber optic
   cable, or a wireless network connection.
3. In any case of a disagreement, there will be a "chain of friends" linking
   the people involved so there will already be a basis for coming to a
   resolution.

To find a friend, get out there and join our [community](#community). Also, have
a look at the [Project Meshnet Map][] to find peers near you (note: scroll the
map right, not left; the markers don't repeat).


### 3. Fill in your friend's info

In your conf file, you will see:

``` javascript
// Nodes to connect to.
"connectTo":
{
    // Add connection credentials here to join the network
    // Ask somebody who is already connected.
}
```

After adding their connection credentials, it should look like:

``` javascript
// Nodes to connect to.
"connectTo":
{
    "0.1.2.3:45678":
    {
        "password": "thisIsNotARealConnection",
        "publicKey": "thisIsJustForAnExampleDoNotUseThisInYourConfFile.k"
    }
}
```

You can add as many connections as you want to the `connectTo` attribute,
following JSON syntax.

Your own connection credentials will be shown in a JSON comment above in your
"authorizedPasswords" section. Do not modify this but if you want to allow
someone to connect to you, give it to them.

It looks like this:

``` javascript
/* These are your connection credentials for people connecting to you with your
default password. Adding more passwords for different users is advisable so
that leaks can be isolated.

"your.external.ip.goes.here:12345":
{
    "password": "thisIsNotARealConnectionEither",
    "publicKey": "thisIsAlsoJustForAnExampleDoNotUseThisInYourConfFile.k"
}
*/
```

`your.external.ip.goes.here` is to be replaced with the IPv4 address which
people will use to connect to you from over The Old Internet.

See [doc/configure.md](doc/configure.md) for more details on configuration,
including how to peer with other cjdns nodes over ethernet and wifi.


### 4. Secure your system - check for listening services

Once your node is running, you're now a newly minted IPv6 host. Your operating
system may automatically reconfigure network services to use this new address.
If this is not what you intend, you should check to see that you are not
offering more services then you intended to. ;)

See [doc/network-services.md](doc/network-services.md) for instructions.


### 5. Start it up!

    sudo ./cjdroute < cjdroute.conf

If you want to have your logs written to a file:

    sudo ./cjdroute < cjdroute.conf > cjdroute.log

To stop cjdns:

    sudo killall cjdroute

If you are having problems use `killall cjdroute` to return to sanity. Use
`pgrep cjdroute` or `top` to see if it running.

**Note:** this starts cjdns as the root user so it can configure your system
without concern for permissions. To start cjdns as a non-root user, see
[doc/non-root-user.md](doc/non-root-user.md).


### 6. Get in IRC

Welcome to the network! You're now a network administrator. There are
responsibilities which come with being a network administrator which include
being available in case there is something wrong with your equipment. You should
stay on [IRC](#community) so that people can reach you.


## Admin interface

When cjdnroute is up and running, the admin interface will be available at
<http://localhost:11234> (this can be changed in the cjdroute.conf
configuration file). See [admin/README.md](admin/README.md) for more
information about the admin interface.

You can access the admin API with:

* the **Python library**; see
  [contrib/python/README.md](contrib/python/README.md).
* the **Perl library**, maintained by Mikey; see
  [contrib/perl/CJDNS/README](contrib/perl/CJDNS/README).


[IRC Web]: http://chat.efnet.org:9090/?channels=#cjdns
[Hyperboria]: http://hyperboria.net
[Project Meshnet]: https://projectmeshnet.org
[/r/darknetplan]: http://www.reddit.com/r/darknetplan
[#cjdns on Twitter]: https://twitter.com/search?q=#hyperboria
[Project Meshnet Map]: http://map.projectmeshnet.org
[Buildbots]: https://buildbot.meshwith.me/cjdns/waterfall

[Cjdns on Wikipedia]: https://en.wikipedia.org/wiki/Cjdns
[Distributed Hash Table]: https://en.wikipedia.org/wiki/Distributed_hash_table
[Beyond Pain]: https://lists.torproject.org/pipermail/tor-dev/2012-October/004063.html
[Kademlia]: https://en.wikipedia.org/wiki/Kademlia

[Tor]: https://www.torproject.org
[I2P]: http://www.i2p2.de
[Freenet]: https://freenetproject.org
<|MERGE_RESOLUTION|>--- conflicted
+++ resolved
@@ -1,81 +1,50 @@
 # Cjdns
 
-<<<<<<< HEAD
-[![Build Status](https://travis-ci.org/cjdelisle/cjdns.png?branch=master)](https://travis-ci.org/cjdelisle/cjdns)
-Russian Readme Version, Русская версия Readme [README_RU.md]
-
-Encrypted networking for regular people.
-=======
-#### *Encrypted networking for regular people.*
->>>>>>> 4a959e0d
+Русская версия Readme [README_RU.md]
+
+#### *Networking Reinvented*
 
 Cjdns implements an encrypted IPv6 network using public-key cryptography for
 address allocation and a distributed hash table for routing. This provides
 near-zero-configuration networking, and prevents many of the security and
-robustness issues that plague regular IPv4 and IPv6 networks.
+scalability issues that plague existing networks.
 
 [![Build Status](https://travis-ci.org/cjdelisle/cjdns.png?branch=master)](https://travis-ci.org/cjdelisle/cjdns)
 
 
-## Why?
-
-Cjdns gives regular people more power over their communications.
-
-The Internet is the great equalizer, giving everyone the communicative powers
-once reserved for those wealthy enough to own a radio station or a newspaper.
-Yet, the complexity of the Internet's protocols has excluded most people from
-owning their part of the infrastructure. For example, how many isolated wifi
-networks are in your neighbourhood? Why aren't they meshed and providing
-backhaul transit among each other in a robust, secure fashion? Complexity.
-
-There's now a centralization of power over the Internet. Governments are
-unashamedly storing and reading data in transit. Websites such as Wikileaks are
-censored amid public outcry. Internet filtering schemes are becoming
-commonplace, while media companies lobby for dystopian copyright laws.
-
-In a truly democratic society, people should be able to communicate in private:
-without censorship, without tampering, and without giving access to third
-parties.
-
-Cjdns provides a decentralized network where private communication is
-ubiquitous and cryptographically secured.
-
-
-## How close is it to complete?
-
-[Hyperboria][] is the largest cjdns network, with hundreds of active nodes
-around the world.
-
-Cjdns has been tested on x86, amd64, ARMv5, ARMv7, MIPS, PowerPC32, and
-PowerPC64. It's [continually tested][buildbots] on Linux, FreeBSD and OS X
-systems.
-
-While the software itself is stable, the protocols and algorithms are
-experimental and subject to change. To minimize the harm to the network, please
-update your cjdns nodes often.
-
-
-### You can help!
-
-We desperately need more OS X buildbots. If you would like to donate one, you
-could mail it, or you could administer it and provide remote shell access.
-Please join the [IRC channel](#community) and ask how you can help.
-
-
-## Anonymity
-
-Unlike [Tor][], [I2P][] and [Freenet][], cjdns was not designed to provide
-anonymity against a determined adversary. Cjdns does not use sub-optimal routing
-to bolster anonymity at the cost of performance. Cjdns users do have a measure
-of anonymity based on the fact that information is only shared between nodes on
-a need-to-know basis and only those peers who you have manually connected to
-need to know your IPv4 address.
-
-The most obvious way to identify a node's owner would would be to trace the path
-through the network between you and them, then demand that each operator along
-the path reveal the identity of the next. If their directly-linked peers have
-secure computers and are [beyond pain][], then they have very little to worry
-about.
+## With built-in security and auto-configuration, everybody can own part of the network
+
+The Internet gives everyone incredible power of expression once reserved for
+those wealthy enough to own a radio station or newspaper. Still, the
+Internet's aging protocols have inherent limitations which make them
+unfavorable toward a network owned by the people.
+
+Recent revelations have triggered public outcry over governments reading
+of our email but few stop to imagine the implications of an unsecured
+mesh network, in such a network *everybody* could read your email.
+
+All over the world we see Internet access markets dominated by a few
+businesses who charge outrageous rates and have not materially increased
+Internet speed since crushing the dial-up providers at the beginning of the
+21st century. Most agree that we need more competition but few recognize that
+if we cannot trust the handful of ISPs we have now, how have no hope of trusting
+the next 10,000 ISP which we will need to bring about meaningful competition.
+
+Indeed the problem of trust extends beyond our private correspondence. The very
+fabric of the Internet can be torn apart at any moment by a malicious ISP or
+even an honest mistake as was seen in April 8, 2010 when somebody at China
+Telecom misconfigured a router causing widespread Internet outages which lasted
+fifteen minutes.
+
+As governments continue pushing to filter websites, there is an ever increasing
+risk of back-and-forth retaliatory filtration eventually leaving entire nations
+isolated and breeding the hate and intolerance which the Internet promised to
+end.
+
+Cjdns was designed with the understanding that we must securely remove central
+authority for The Internet to continue spanning the globe without borders and
+boundaries. It is not just a nice idea, the very future of The Open Web is at
+stake.
 
 
 ## Security
@@ -91,15 +60,19 @@
 modern cryptography in a non-intrusive way. Information transmitted over a cjdns
 network can't be altered or read en-route. While you can create multiple
 identities, it's practically impossible to impersonate other nodes on the
-network, eliminating man-in-the-middle attacks.
+network and since a node's IPv6 address is the fingerprint of it's key,
+man-in-the-middle attacks are not possible.
 
 
 ## Simplicity
 
-Imagine a network where all the engineer has to do is plug in the wires, and the
-computers instinctively know how to find each other. This is the ultimate goal
-of cjdns. Of course, some network engineering will always be necessary, but
-reducing it and simplifying what remains are top priorities.
+Traditional networks require manual configuration of IP addresses. To get these
+addresses one must join an Internet Registry and file a lengthy application.
+Cjdns nodes generate their own addresses along with their keys, when two nodes
+find each other, they connect. When many nodes find one another, they form a
+network. General network architecture is of course needed to avoid bottlenecks
+but once the nodes are put in the right places, they will discover their roles
+in the network.
 
 
 ## Scalability
@@ -107,13 +80,45 @@
 Cjdns is built around the bold and unproven assumption that a non-hierarchical
 network can scale. Cjdns uses a [distributed hash table][] to spread the load
 of routing among a number of nodes, rather than requiring every node know the
-exact location of every other node.
+exact location of every other node. At the bottom layer, packets are tagged
+with the exact route they should take, think of it like driving directions.
+At the upper layer the nodes maintain and test routes to other nodes who have
+numerically similar IPv6 addresses to their own. Forwarding is achieved by
+sending a packet to physically nearby nodes who have destinations numerically
+close to the target address.
 
 
 ## Testimonials
 
     23:26 <@jercos> well, cjdns is now officially more reliable than the open
                     internet for getting to my cheaper VPSes :|
+
+    12:52 < mariner> so i don't know if it's been done before, and i assume it's
+                     obvious, but I think it's neat. Currently on hype from an
+                     airplane
+
+
+
+## How close is it to complete?
+
+[Hyperboria][] is the largest cjdns network, with hundreds of active nodes
+around the world.
+
+Cjdns has been tested on x86, amd64, ARMv5, ARMv7, MIPS, PowerPC32, and
+PowerPC64. It's [continually tested][buildbots] on Linux, FreeBSD and OS X
+systems.
+
+While the software itself is stable, the protocols and algorithms are
+experimental and subject to change. To minimize the harm to the network, please
+update your cjdns nodes often.
+
+
+### You can help!
+
+We desperately need more OS X buildbots. If you would like to donate one, you
+could mail it, or you could administer it and provide remote shell access.
+Please join the [IRC channel](#community) and ask how you can help.
+
 
 
 ## How does routing work?
@@ -130,21 +135,6 @@
 
 The router engine is a modified implementation of the [Kademlia][] distributed
 hash table.
-
-
-## What about DNS?
-
-DNS is a complex system to implement and highly complex to implement without
-central authority. If you would like to offer help with this part, I invite you
-to come join.
-
-
-## Where's the name from?
-
-Cjdns was based on a codebase which was originally intended to handle name
-resolution (DNS) and so it was a combination of 'cjd' and 'dns'. The project
-changed direction early on and currently is still lacking DNS resolution but
-the name stuck. Make up your own acronym for it if you like.
 
 
 ## Community
